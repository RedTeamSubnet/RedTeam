--- conflicted
+++ resolved
@@ -113,17 +113,7 @@
 
         bt.logging.debug(f"[MINER MANAGER] Newly registration scores: {scores.tolist()}")
 
-<<<<<<< HEAD
-class ChallengeRecord(BaseModel):
-    point: float = 0
-    score: float = 0
-    date: str = datetime.datetime.now(datetime.UTC).strftime("%Y-%m-%d")
-    scored_date: Optional[str] = None
-    docker_hub_id: Optional[str] = None
-    uid: Optional[int] = None
-=======
         return scores
->>>>>>> d91f1eac
 
     def _get_alpha_stake_scores(self, n_uids: int) -> np.ndarray:
         """
@@ -138,17 +128,7 @@
             # Normalize stakes to get scores between 0 and 1
             scores = sqrt_alpha_stakes / total_sqrt_alpha_stakes
 
-<<<<<<< HEAD
-class ScoringLog(BaseModel):
-    uid: int
-    score: float
-    miner_input: Optional[dict] = None
-    miner_output: Optional[dict] = None
-    miner_docker_image: str
-    error: Optional[str] = None
-=======
         bt.logging.debug(f"[MINER MANAGER] Alpha stake scores: {scores.tolist()}")
->>>>>>> d91f1eac
 
         return scores
 
@@ -156,9 +136,6 @@
         """
         Returns a numpy array of scores based on alpha burn, high for more burn.
         """
-<<<<<<< HEAD
-        today = datetime.datetime.now(datetime.UTC).strftime("%Y-%m-%d")
-=======
         # Find owner 's hotkey
         scores = np.zeros(n_uids)
         try:
@@ -168,73 +145,9 @@
             # Prefix for Substrate address
             prefix = 42
             prefix_bytes = bytes([prefix])
->>>>>>> d91f1eac
 
             input_bytes = prefix_bytes + public_key_bytes
 
-<<<<<<< HEAD
-        prev_day = (datetime.datetime.now(datetime.UTC) - datetime.timedelta(days=1)).strftime("%Y-%m-%d")
-        prev_day_record = self.challenge_records.get(prev_day)
-
-        if prev_day_record is None:
-            prev_day_record = (
-                ChallengeRecord()
-            )  # Default record for the previous day if not found
-
-        logs_df = pd.DataFrame([log.model_dump() for log in logs])
-
-        # Group by uid and mean the scores
-        scores = logs_df.groupby("uid")["score"].mean().sort_values(ascending=False)
-
-        best_uid = scores.index[0]
-        best_score = scores.iloc[0]
-        best_docker_hub_id = logs_df[logs_df["uid"] == best_uid]["miner_docker_image"].iloc[0]
-
-        if best_score > prev_day_record.score:
-            point = max(best_score - prev_day_record.score, 0) * 100
-            today_record = ChallengeRecord(
-                point=point,
-                score=best_score,
-                date=today,
-                scored_date=today,
-                docker_hub_id=best_docker_hub_id,
-                uid=best_uid,
-            )
-            self.challenge_records[today] = today_record
-        else:
-            # Handle if no score improvement
-
-            # Handle backward compatibility for scored_date
-            prev_scored_date = getattr(prev_day_record, "scored_date", None)
-            if prev_scored_date is None and prev_day_record.docker_hub_id:
-                # Search backwards for the nearest record with same docker_hub_id and non-zero points
-                current_date = datetime.datetime.strptime(prev_day, "%Y-%m-%d")
-                while current_date.strftime("%Y-%m-%d") in self.challenge_records:
-                    record = self.challenge_records[current_date.strftime("%Y-%m-%d")]
-                    # If the docker_hub_id is the same and the point is greater than 0, then we have found the nearest scored date
-                    if (record.docker_hub_id == prev_day_record.docker_hub_id and record.point > 0):
-                        prev_scored_date = record.date
-                        break
-                    current_date -= datetime.timedelta(days=1)
-            
-            # If no matching record found, use the prev_day_record's date
-            if prev_scored_date is None:
-                prev_scored_date = prev_day_record.date
-            today_record = ChallengeRecord(
-                score=prev_day_record.score, 
-                date=today,
-                scored_date=prev_scored_date,
-                docker_hub_id=prev_day_record.docker_hub_id, 
-                uid=prev_day_record.uid
-            )
-            # REMEMBER WE ARE HANDLING BACKWARD COMPATIBILITY USING POINT FIELD SO WAIT FOR THE NEW VERSION TO BE STABLE BEFORE ADDING THIS !!!
-            # Do this if we want to explicitly save the decayed points.
-            # scored_date = datetime.datetime.strptime(today_record.scored_date, "%Y-%m-%d") 
-            # days_passed = (today - scored_date).days
-            # point = constants.decay_points(today_record.point, days_passed)
-            # today_record.point = point
-            self.challenge_records[today] = today_record
-=======
             # Calculate checksum (blake2b-512)
             blake2b = hashlib.blake2b(digest_size=64)
             blake2b.update(b'SS58PRE' + input_bytes)
@@ -259,7 +172,6 @@
         bt.logging.debug(f"[MINER MANAGER] Alpha burn scores: {scores.tolist()}")
 
         return scores
->>>>>>> d91f1eac
 
     def get_onchain_scores(self, n_uids: int) -> np.ndarray:
         """
@@ -273,21 +185,6 @@
         - ALPHA_STAKE_WEIGHT (5%)
         - ALPHA_BURN_WEIGHT (50%)
         """
-<<<<<<< HEAD
-        scores = np.zeros(n_uids)  # Should this be configurable?
-        today = datetime.datetime.now(datetime.UTC)
-
-        for date_str, record in self.challenge_records.items():
-            record_date = datetime.datetime.strptime(date_str, "%Y-%m-%d")
-            days_passed = (today - record_date).days
-            point = constants.decay_points(record.point, days_passed)
-            if record.uid is not None:
-                scores[record.uid] += point
-            # NOT UPDATED FOR COMPATIBILITY WITH OLD DATA
-            # Only add points for the records that have scored date equal to recorded date (recorded by making improvement)
-            # if record.scored_date == record.date:
-            #     scores[record.uid] += point
-=======
         # Get challenge performance scores
         challenge_scores = self._get_challenge_scores(n_uids)
 
@@ -311,6 +208,5 @@
         bt.logging.debug(
             f"[MINER MANAGER] Onchain final scores: {final_scores.tolist()}\n "
         )
->>>>>>> d91f1eac
 
         return final_scores