import datetime
from typing import Optional

import bittensor as bt
import numpy as np
import requests
from cryptography.fernet import Fernet
from pydantic import BaseModel

from redteam_core.constants import constants
from redteam_core.validator.challenge_manager import ChallengeManager

class ChallengeRecord(BaseModel):
    point: float = 0
    score: float = 0
    date: str = datetime.datetime.now(datetime.timezone.utc).strftime("%Y-%m-%d")
    scored_date: Optional[str] = None
    docker_hub_id: Optional[str] = None
    uid: Optional[int] = None
    ss58_address: Optional[str] = None


class ScoringLog(BaseModel):
    score: float
    miner_input: Optional[dict] = None
    miner_output: Optional[dict] = None
    error: Optional[str] = None
    baseline_score: Optional[float] = None


class MinerManager:
    def __init__(
        self,
        metagraph: bt.metagraph,
        challenge_managers: dict[str, ChallengeManager] = {}
    ):
        """
        Initializes the MinerManager to track scores and challenges.
        """
        self.metagraph = metagraph
        self.challenge_managers = challenge_managers

<<<<<<< HEAD
    def update_uid_to_commit(self, uids: List[int], commits: List[MinerCommit]) -> None:
        for uid, commit in zip(uids, commits):
            self.uids_to_commits[uid] = commit

    def update_scores(self, logs: List[ScoringLog]) -> None:
        """
        Updates the scores for miners based on new logs.
        Ensures daily records are maintained.
        """
        today = datetime.datetime.now(datetime.timezone.utc).strftime("%Y-%m-%d")

        if today in self.challenge_records:
            # No need to update if today's record already exists
            return

        if len(logs) == 0:
            # No logs, so we raise an error
            raise ValueError(f"[MINER MANAGER] No logs provided, challenge {self.challenge_name} scores cannot be updated for {today}.")

        # Find the most recent record by looking through all past dates
        most_recent_record = None
        most_recent_date = None

        for date_str, record in self.challenge_records.items():
            if most_recent_date is None or date_str > most_recent_date:
                most_recent_date = date_str
                most_recent_record = record

        # If no record found, create a blank one (first day of scoring)
        if most_recent_record is None:
            most_recent_record = ChallengeRecord()

        logs_df = pd.DataFrame([log.model_dump() for log in logs])

        # Group by uid and mean the scores
        scores = logs_df.groupby("uid")["score"].mean().sort_values(ascending=False)

        best_uid = scores.index[0]
        best_score = scores.iloc[0]
        best_docker_hub_id = logs_df[logs_df["uid"] == best_uid]["miner_docker_image"].iloc[0]

        if best_score > most_recent_record.score:
            # Miner made improvement
            point = max(best_score - most_recent_record.score, 0) * 100
            today_record = ChallengeRecord(
                point=point,
                score=best_score,
                date=today,
                scored_date=today,
                docker_hub_id=best_docker_hub_id,
                uid=best_uid,
            )
            self.challenge_records[today] = today_record
        else:
            # Miner did not make improvement, so we use the decayed points from the previous day
            today_record = ChallengeRecord(
                score=most_recent_record.score,
                date=today,
                scored_date=most_recent_record.scored_date,
                docker_hub_id=most_recent_record.docker_hub_id,
                uid=most_recent_record.uid
            )
            self.challenge_records[today] = today_record
=======
    def update_challenge_managers(self, challenge_managers: dict[str, ChallengeManager]):
        self.challenge_managers = challenge_managers
>>>>>>> 45026fc6

    def _get_challenge_scores(self, n_uids: int) -> np.ndarray:
        """
        Aggregate challenge scores for all miners from all challenges using challenge managers.
        Combines scores from each challenge based on their incentive weights and applies
        time-based decay to historical scores.

        Args:
            n_uids (int): Number of UIDs in the network

        Returns:
            np.ndarray: Aggregated and normalized scores for all miners
        """
        aggregated_scores = np.zeros(n_uids)

        # Process each challenge
        for _, challenge_manager in self.challenge_managers.items():
            challenge_weight = challenge_manager.challenge_incentive_weight
            challenge_scores = challenge_manager.get_challenge_scores()

            # Add weighted scores to aggregate
            aggregated_scores += challenge_scores * challenge_weight

        if np.sum(aggregated_scores) > 0:
            aggregated_scores /= np.sum(aggregated_scores)

        return aggregated_scores

    def _get_newly_registration_scores(self, n_uids: int) -> np.ndarray:
        """
        Returns a numpy array of scores based on newly registration, high for more recent registrations.
        Only considers UIDs registered within the immunity period (defined in blocks).
        Scores range from 1.0 (just registered) to 0.0 (older than immunity period).
        """
        scores = np.zeros(n_uids)
        current_time = datetime.datetime.now(datetime.timezone.utc)
        endpoint = constants.STORAGE_URL + "/fetch-uids-registration-time"

        try:
            response = requests.get(endpoint)
            response.raise_for_status()
            uids_registration_time = response.json()["data"]

            # Process uids_registration_time to get the scores
            for uid, registration_time in uids_registration_time.items():
                uid = int(uid)
                if uid >= n_uids:
                    continue

                # Parse the UTC datetime string
                reg_time = datetime.datetime.strptime(
                    registration_time, "%Y-%m-%dT%H:%M:%S"
                ).replace(tzinfo=datetime.timezone.utc)

                seconds_since_registration = (current_time - reg_time).total_seconds()
                blocks_since_registration = seconds_since_registration / 12

                # Only consider UIDs registered within immunity period
                if blocks_since_registration <= constants.SUBNET_IMMUNITY_PERIOD:
                    # Score decreases linearly from 1.0 (just registered) to 0.0 (immunity period ended)
                    scores[uid] = max(
                        0,
                        1.0
                        - (
                            blocks_since_registration / constants.SUBNET_IMMUNITY_PERIOD
                        ),
                    )

            # Normalize scores if any registrations exist
            if np.sum(scores) > 0:
                scores = scores / np.sum(scores)

        except Exception as e:
            bt.logging.error(f"Error fetching uids registration time: {e}")
            return np.zeros(n_uids)

        return scores

    def _get_alpha_stake_scores(self, n_uids: int) -> np.ndarray:
        """
        Returns a numpy array of scores based on alpha stake, high for more stake.
        Uses square root transformation to reduce the impact of very high stakes, encourage small holders.
        """
        scores = np.zeros(n_uids)
        # Apply square root transformation to reduce the impact of high stakes
        sqrt_alpha_stakes = np.sqrt(self.metagraph.alpha_stake)
        total_sqrt_alpha_stakes = np.sum(sqrt_alpha_stakes)
        if total_sqrt_alpha_stakes > 0:
            # Normalize stakes to get scores between 0 and 1
            scores = sqrt_alpha_stakes / total_sqrt_alpha_stakes
        return scores

    def get_onchain_scores(self, n_uids: int) -> np.ndarray:
        """
        Returns a numpy array of weighted scores combining:
        1. Challenge scores (based on performance improvements)
        2. Newly registration scores (favoring recently registered UIDs)
        3. Alpha stake scores (based on stake amount)

        Weights are defined in constants:
        - CHALLENGE_SCORES_WEIGHT (85%)
        - NEWLY_REGISTRATION_WEIGHT (10%)
        - ALPHA_STAKE_WEIGHT (5%)
        """
        # Get challenge performance scores
        challenge_scores = self._get_challenge_scores(n_uids)

        # Get newly registration scores
        registration_scores = self._get_newly_registration_scores(n_uids)

        # Get alpha stake scores
        alpha_stake_scores = self._get_alpha_stake_scores(n_uids)

        # Combine scores using weights from constants
        final_scores = (
            challenge_scores * constants.CHALLENGE_SCORES_WEIGHT
            + registration_scores * constants.NEWLY_REGISTRATION_WEIGHT
            + alpha_stake_scores * constants.ALPHA_STAKE_WEIGHT
        )

        return final_scores<|MERGE_RESOLUTION|>--- conflicted
+++ resolved
@@ -9,6 +9,7 @@
 
 from redteam_core.constants import constants
 from redteam_core.validator.challenge_manager import ChallengeManager
+
 
 class ChallengeRecord(BaseModel):
     point: float = 0
@@ -32,7 +33,7 @@
     def __init__(
         self,
         metagraph: bt.metagraph,
-        challenge_managers: dict[str, ChallengeManager] = {}
+        challenge_managers: dict[str, ChallengeManager] = {},
     ):
         """
         Initializes the MinerManager to track scores and challenges.
@@ -40,74 +41,10 @@
         self.metagraph = metagraph
         self.challenge_managers = challenge_managers
 
-<<<<<<< HEAD
-    def update_uid_to_commit(self, uids: List[int], commits: List[MinerCommit]) -> None:
-        for uid, commit in zip(uids, commits):
-            self.uids_to_commits[uid] = commit
-
-    def update_scores(self, logs: List[ScoringLog]) -> None:
-        """
-        Updates the scores for miners based on new logs.
-        Ensures daily records are maintained.
-        """
-        today = datetime.datetime.now(datetime.timezone.utc).strftime("%Y-%m-%d")
-
-        if today in self.challenge_records:
-            # No need to update if today's record already exists
-            return
-
-        if len(logs) == 0:
-            # No logs, so we raise an error
-            raise ValueError(f"[MINER MANAGER] No logs provided, challenge {self.challenge_name} scores cannot be updated for {today}.")
-
-        # Find the most recent record by looking through all past dates
-        most_recent_record = None
-        most_recent_date = None
-
-        for date_str, record in self.challenge_records.items():
-            if most_recent_date is None or date_str > most_recent_date:
-                most_recent_date = date_str
-                most_recent_record = record
-
-        # If no record found, create a blank one (first day of scoring)
-        if most_recent_record is None:
-            most_recent_record = ChallengeRecord()
-
-        logs_df = pd.DataFrame([log.model_dump() for log in logs])
-
-        # Group by uid and mean the scores
-        scores = logs_df.groupby("uid")["score"].mean().sort_values(ascending=False)
-
-        best_uid = scores.index[0]
-        best_score = scores.iloc[0]
-        best_docker_hub_id = logs_df[logs_df["uid"] == best_uid]["miner_docker_image"].iloc[0]
-
-        if best_score > most_recent_record.score:
-            # Miner made improvement
-            point = max(best_score - most_recent_record.score, 0) * 100
-            today_record = ChallengeRecord(
-                point=point,
-                score=best_score,
-                date=today,
-                scored_date=today,
-                docker_hub_id=best_docker_hub_id,
-                uid=best_uid,
-            )
-            self.challenge_records[today] = today_record
-        else:
-            # Miner did not make improvement, so we use the decayed points from the previous day
-            today_record = ChallengeRecord(
-                score=most_recent_record.score,
-                date=today,
-                scored_date=most_recent_record.scored_date,
-                docker_hub_id=most_recent_record.docker_hub_id,
-                uid=most_recent_record.uid
-            )
-            self.challenge_records[today] = today_record
-=======
-    def update_challenge_managers(self, challenge_managers: dict[str, ChallengeManager]):
+    def update_challenge_managers(
+        self, challenge_managers: dict[str, ChallengeManager]
+    ):
         self.challenge_managers = challenge_managers
->>>>>>> 45026fc6
 
     def _get_challenge_scores(self, n_uids: int) -> np.ndarray:
         """
