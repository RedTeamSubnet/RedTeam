--- conflicted
+++ resolved
@@ -94,11 +94,7 @@
 
 
 @validate_call
-<<<<<<< HEAD
-def format_positions(list_positions: List[List[Dict[str, int]]]) -> str:
-=======
 def format_positions(list_positions: List[List[Dict[str, int]]]) -> List[Dict]:
->>>>>>> 2a071563
     _formatted_session = []
     for _positions in list_positions:
         action_list = []
