--- conflicted
+++ resolved
@@ -62,9 +62,6 @@
     mem_limit: "8g"
   environment:
     ENV: "PRODUCTION"
-<<<<<<< HEAD
-    WUC_WEB_URL: "https://webui_auto:10001/web"
-=======
     WUC_WEB_URL: "https://webui_auto:10001/web"
   # baseline: "asadbekk/rest.rt-wu-miner@sha256:b8cd274c0fbb4b30b98274465424025a8b0d070c9cca4e80e0d79f69f49a5c17"
 
@@ -102,5 +99,4 @@
     mem_limit: "10g"
   exclude_miner_input_key: # Hidden from miner; only visible to validator for evaluation purposes
     - groundtruth_ranking
-  baseline: "vietbeu/response_quality_ranker@sha256:5b468ec48eae57907f1ba91de12bfe78f709351b0421e14a3b105dcb00844103"
->>>>>>> 8ef5e62c
+  baseline: "vietbeu/response_quality_ranker@sha256:5b468ec48eae57907f1ba91de12bfe78f709351b0421e14a3b105dcb00844103"