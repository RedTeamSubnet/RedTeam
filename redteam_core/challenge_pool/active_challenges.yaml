# text_detection:
#   name: "Text Detection"  # Name of challenge
#   description: "Detect if text is ai generated"  # Brief description of what challenge does
#   challenge_incentive_weight: 0.2  # Weight for incentive distribution based on challenge difficulty or importance
#   target: redteam_core.challenge_pool.text_detection.Controller  # Path to the target controller handling the challenge
#   challenge_solve_timeout: 5  # Timeout (in seconds) for solving challenge
#   docker_run_timeout: 300  # Timeout (in seconds) for running Docker container during challenge
#   resource_limits:
#     num_cpus: 4  # Number of CPUs allocated for challenge
#     mem_limit: "2g"  # Memory limit for task (2 GB)

# response_quality_adversarial: ## deprecated after Jan 15th 2025 14:00 UTC
#   name: "Response Quality Adversarial"
#   description: "Trick the classifier into rating your response higher, even with limited prompt information"
#   challenge_incentive_weight: 0.3
#   target: redteam_core.challenge_pool.response_quality_adversarial.Controller
#   challenge_solve_timeout: 10
#   docker_run_timeout: 600
#   resource_limits:
#     num_cpus: 4
#     mem_limit: "20g"
#     cuda_device_ids: ["0"] # Use CUDA devices
#   enviromnent:
#     TF_FORCE_GPU_ALLOW_GROWTH": "true" # Allow memory to grow as needed
#     CUDA_DEVICE_ORDER": "PCI_BUS_ID" # Ensure consistent device ordering
#     NVIDIA_VISIBLE_DEVICES": "all" # Set to "all" or restrict devices
#     NVIDIA_MEMORY_LIMIT_MB": "20480" # Limit GPU memory usage to 4GB (optional)
#   exclude_miner_input_key: # Hidden from miner; only visible to validator for evaluation purposes
#     - original_prompt

# response_quality_ranker: ## deprecated after Jan 15th 2025 14:00 UTC
#   name: "Response Quality Ranker"
#   description: "Rank generated responses based on their quality"
#   challenge_incentive_weight: 0.3
#   target: redteam_core.challenge_pool.response_quality_ranker.Controller
#   challenge_solve_timeout: 10
#   docker_run_timeout: 600
#   resource_limits:
#     num_cpus: 4
#     mem_limit: "10g"
#   exclude_miner_input_key: # Hidden from miner; only visible to validator for evaluation purposes
#     - groundtruth_ranking

webui_auto: ## active Jan 15th 2025 14:00 UTC to Feb 14th 2025 14:00 UTC
  name: "Web User Interface Automation"
  description: "Detect automated UI interactions by analyzing behavioral patterns"
  challenge_incentive_weight: 0.04
  target: redteam_core.challenge_pool.webui_auto.Controller
  challenge_solve_timeout: 45
  docker_run_timeout: 600
  hostname: "webui_auto"
  protocols:
    challenger: "https"
    challenger_ssl_verify: false
    miner: "http"
    miner_ssl_verify: false
  same_network: true
  allowed_destinations:
    - webui_auto
  resource_limits:
    num_cpus: 4
    mem_limit: "8g"
  environment:
    ENV: "PRODUCTION"
    WUC_WEB_URL: "https://webui_auto:10001/web"
  # baseline: "asadbekk/rest.rt-wu-miner@sha256:b8cd274c0fbb4b30b98274465424025a8b0d070c9cca4e80e0d79f69f49a5c17"

response_quality_adversarial_v2: ## active Jan 15th 2025 14:00 UTC to Feb 14th 2025 14:00 UTC
  name: "Response Quality Adversarial v2"
  description: "Trick the classifier into rating your response higher, even with limited prompt information"
  challenge_incentive_weight: 0.03
  target: redteam_core.challenge_pool.response_quality_adversarial_v2.Controller
  challenge_solve_timeout: 30
  docker_run_timeout: 600
  num_tasks: 30 # Num of tasks for each miner
  resource_limits:
    num_cpus: 4
    mem_limit: "20g"
    cuda_device_ids: ["0"] # Use CUDA devices
  environment:
    TF_FORCE_GPU_ALLOW_GROWTH": "true" # Allow memory to grow as needed
    CUDA_DEVICE_ORDER": "PCI_BUS_ID" # Ensure consistent device ordering
    NVIDIA_VISIBLE_DEVICES": "all" # Set to "all" or restrict devices
    NVIDIA_MEMORY_LIMIT_MB": "20480" # Limit GPU memory usage to 4GB (optional)
  exclude_miner_input_key: # Hidden from miner; only visible to validator for evaluation purposes
    - original_prompt
  baseline: "bangbang123/response_quality_adversarial@sha256:a5fff733d574ae0c9c93d9029a7fc2aaaeeac07793fb6ef4683236579f1bf857"

response_quality_ranker_v2: ## active Jan 15th 2025 14:00 UTC to Feb 14th 2025 14:00 UTC
  name: "Response Quality Ranker v2"
  description: "Rank generated responses based on their quality"
  challenge_incentive_weight: 0.03
  target: redteam_core.challenge_pool.response_quality_ranker_v2.Controller
  challenge_solve_timeout: 20
  docker_run_timeout: 600
  num_tasks: 30 # Num of tasks for each miner
  resource_limits:
    num_cpus: 4
    mem_limit: "10g"
  exclude_miner_input_key: # Hidden from miner; only visible to validator for evaluation purposes
    - groundtruth_ranking
  baseline: "vietbeu/response_quality_ranker@sha256:5b468ec48eae57907f1ba91de12bfe78f709351b0421e14a3b105dcb00844103"

# response_quality_adversarial_v3: ## active after Feb 14th 2025 14:00 UTC
#   name: "Response Quality Adversarial v3"
#   description: "Trick the classifier into rating your response higher, even with limited prompt information"
#   challenge_incentive_weight: 0.3
#   target: redteam_core.challenge_pool.response_quality_adversarial_v3.Controller
#   challenge_solve_timeout: 30
#   docker_run_timeout: 600
#   num_tasks: 30 # Num of tasks for each miner
#   resource_limits:
#     num_cpus: 4
#     mem_limit: "20g"
#     cuda_device_ids: ["0"] # Use CUDA devices
#   environment:
#     TF_FORCE_GPU_ALLOW_GROWTH": "true" # Allow memory to grow as needed
#     CUDA_DEVICE_ORDER": "PCI_BUS_ID" # Ensure consistent device ordering
#     NVIDIA_VISIBLE_DEVICES": "all" # Set to "all" or restrict devices
#     NVIDIA_MEMORY_LIMIT_MB": "20480" # Limit GPU memory usage to 4GB (optional)
#   exclude_miner_input_key: # Hidden from miner; only visible to validator for evaluation purposes
#     - original_prompt

response_quality_ranker_v3: ## active after Feb 14th 2025 14:00 UTC
  name: "Response Quality Ranker v3"
  description: "Rank generated responses based on their quality"
  challenge_incentive_weight: 0.3
  target: redteam_core.challenge_pool.response_quality_ranker_v3.Controller
  challenge_solve_timeout: 20
  docker_run_timeout: 600
  num_tasks: 30 # Num of tasks for each miner
  resource_limits:
    num_cpus: 4
    mem_limit: "10g"
  exclude_miner_input_key: # Hidden from miner; only visible to validator for evaluation purposes
    - groundtruth_ranking

humanize_behaviour_v1: ## active after Feb 14th 2025 14:00 UTC
  name: "Humanize Behaviour v1"
  description: "Imitate human-like behaviour for given UI tasks"
  challenge_incentive_weight: 0.4
  target: redteam_core.challenge_pool.humanize_behaviour_v1.Controller
  challenge_solve_timeout: 45
  docker_run_timeout: 1200
  privileged: true
  reset_challenge: true
  protocols:
    challenger: "https"
    challenger_ssl_verify: false
    miner: "http"
    miner_ssl_verify: false
  resource_limits:
    num_cpus: 4
    mem_limit: "12g"
  environment:
    ENV: "PRODUCTION"

response_quality_adversarial_v3:
  name: "Response Quality Adversarial v3"
  description: "Trick the classifier into rating your response higher, even with limited prompt information"
  challenge_incentive_weight: 0.03
  target: redteam_core.challenge_pool.response_quality_adversarial_v3.Controller
  comparer: redteam_core.challenge_pool.response_quality_adversarial_v3.Comparer
  challenge_solve_timeout: 30
  docker_run_timeout: 600
  num_tasks: 30 # Num of tasks for each miner
  max_unique_commits: 5

  # Miner container network
  local_network: "redteam_local"

  challenge_container_run_kwargs:
    name: "response_quality_adversarial_v3"

  miner_container_run_kwargs:
    cpu_count: 4
    mem_limit: "20g"
    device_requests:
      - device_ids: ["0"]
        capabilities:
          - ["gpu"]
    environment:
      CHALLENGE_NAME: "response_quality_adversarial_v3" # Name of the challenge
      TF_FORCE_GPU_ALLOW_GROWTH: "true" # Allow memory to grow as needed
      CUDA_DEVICE_ORDER: "PCI_BUS_ID" # Ensure consistent device ordering
      NVIDIA_VISIBLE_DEVICES: "all" # Set to "all" or restrict devices
      NVIDIA_MEMORY_LIMIT_MB": "20480" # Limit GPU memory usage to 4GB (optional)

  exclude_miner_input_key: # Hidden from miner; only visible to validator for evaluation purposes
    - original_prompt
<<<<<<< HEAD
  baseline: "bangbang123/response_quality_adversarial@sha256:a5fff733d574ae0c9c93d9029a7fc2aaaeeac07793fb6ef4683236579f1bf857"

humanize_behaviour_v2:
  name: "Humanize Behaviour v2"
  description: "Imitate human-like behaviour for given UI tasks"
  challenge_incentive_weight: 0
  target: redteam_core.challenge_pool.humanize_behaviour_v2.controller.Controller
  challenge_solve_timeout: 60
  docker_run_timeout: 900
  privileged: true
  reset_challenge: true
  protocols:
    challenger: "http"
    challenger_ssl_verify: false
    miner: "http"
    miner_ssl_verify: false
  resource_limits:
    num_cpus: 4
    mem_limit: "12g"
  environment:
    ENV: "PRODUCTION"
=======

# response_quality_adversarial_v4:
#   name: "Response Quality Adversarial v4"
#   description: "Trick the classifier into rating your response higher, even with limited prompt information"
#   challenge_incentive_weight: 0.03
#   target: redteam_core.challenge_pool.response_quality_adversarial_v4.Controller
#   comparer: redteam_core.challenge_pool.response_quality_adversarial_v4.Comparer
#   challenge_solve_timeout: 30
#   docker_run_timeout: 600
#   num_tasks: 30 # Num of tasks for each miner

#   # Miner container network
#   local_network: "redteam_local"

#   challenge_container_run_kwargs:
#     name: "response_quality_adversarial_v4"

#   miner_container_run_kwargs:
#     cpu_count: 4
#     mem_limit: "20g"
#     device_requests:
#       - device_ids: ["0"]
#         capabilities: ["gpu"]
#     enviromnent:
#       CHALLENGE_NAME: "response_quality_adversarial_v4" # Name of the challenge
#       TF_FORCE_GPU_ALLOW_GROWTH": "true" # Allow memory to grow as needed
#       CUDA_DEVICE_ORDER": "PCI_BUS_ID" # Ensure consistent device ordering
#       NVIDIA_VISIBLE_DEVICES": "all" # Set to "all" or restrict devices
#       NVIDIA_MEMORY_LIMIT_MB": "20480" # Limit GPU memory usage to 4GB (optional)

#   exclude_miner_input_key: # Hidden from miner; only visible to validator for evaluation purposes
#     - original_prompt
#   baseline: "bangbang123/response_quality_adversarial@sha256:a5fff733d574ae0c9c93d9029a7fc2aaaeeac07793fb6ef4683236579f1bf857"
>>>>>>> 4cfa3d63
<|MERGE_RESOLUTION|>--- conflicted
+++ resolved
@@ -188,8 +188,39 @@
 
   exclude_miner_input_key: # Hidden from miner; only visible to validator for evaluation purposes
     - original_prompt
-<<<<<<< HEAD
-  baseline: "bangbang123/response_quality_adversarial@sha256:a5fff733d574ae0c9c93d9029a7fc2aaaeeac07793fb6ef4683236579f1bf857"
+
+# response_quality_adversarial_v4:
+#   name: "Response Quality Adversarial v4"
+#   description: "Trick the classifier into rating your response higher, even with limited prompt information"
+#   challenge_incentive_weight: 0.03
+#   target: redteam_core.challenge_pool.response_quality_adversarial_v4.Controller
+#   comparer: redteam_core.challenge_pool.response_quality_adversarial_v4.Comparer
+#   challenge_solve_timeout: 30
+#   docker_run_timeout: 600
+#   num_tasks: 30 # Num of tasks for each miner
+
+#   # Miner container network
+#   local_network: "redteam_local"
+
+#   challenge_container_run_kwargs:
+#     name: "response_quality_adversarial_v4"
+
+#   miner_container_run_kwargs:
+#     cpu_count: 4
+#     mem_limit: "20g"
+#     device_requests:
+#       - device_ids: ["0"]
+#         capabilities: ["gpu"]
+#     enviromnent:
+#       CHALLENGE_NAME: "response_quality_adversarial_v4" # Name of the challenge
+#       TF_FORCE_GPU_ALLOW_GROWTH": "true" # Allow memory to grow as needed
+#       CUDA_DEVICE_ORDER": "PCI_BUS_ID" # Ensure consistent device ordering
+#       NVIDIA_VISIBLE_DEVICES": "all" # Set to "all" or restrict devices
+#       NVIDIA_MEMORY_LIMIT_MB": "20480" # Limit GPU memory usage to 4GB (optional)
+
+#   exclude_miner_input_key: # Hidden from miner; only visible to validator for evaluation purposes
+#     - original_prompt
+#   baseline: "bangbang123/response_quality_adversarial@sha256:a5fff733d574ae0c9c93d9029a7fc2aaaeeac07793fb6ef4683236579f1bf857"
 
 humanize_behaviour_v2:
   name: "Humanize Behaviour v2"
@@ -209,39 +240,4 @@
     num_cpus: 4
     mem_limit: "12g"
   environment:
-    ENV: "PRODUCTION"
-=======
-
-# response_quality_adversarial_v4:
-#   name: "Response Quality Adversarial v4"
-#   description: "Trick the classifier into rating your response higher, even with limited prompt information"
-#   challenge_incentive_weight: 0.03
-#   target: redteam_core.challenge_pool.response_quality_adversarial_v4.Controller
-#   comparer: redteam_core.challenge_pool.response_quality_adversarial_v4.Comparer
-#   challenge_solve_timeout: 30
-#   docker_run_timeout: 600
-#   num_tasks: 30 # Num of tasks for each miner
-
-#   # Miner container network
-#   local_network: "redteam_local"
-
-#   challenge_container_run_kwargs:
-#     name: "response_quality_adversarial_v4"
-
-#   miner_container_run_kwargs:
-#     cpu_count: 4
-#     mem_limit: "20g"
-#     device_requests:
-#       - device_ids: ["0"]
-#         capabilities: ["gpu"]
-#     enviromnent:
-#       CHALLENGE_NAME: "response_quality_adversarial_v4" # Name of the challenge
-#       TF_FORCE_GPU_ALLOW_GROWTH": "true" # Allow memory to grow as needed
-#       CUDA_DEVICE_ORDER": "PCI_BUS_ID" # Ensure consistent device ordering
-#       NVIDIA_VISIBLE_DEVICES": "all" # Set to "all" or restrict devices
-#       NVIDIA_MEMORY_LIMIT_MB": "20480" # Limit GPU memory usage to 4GB (optional)
-
-#   exclude_miner_input_key: # Hidden from miner; only visible to validator for evaluation purposes
-#     - original_prompt
-#   baseline: "bangbang123/response_quality_adversarial@sha256:a5fff733d574ae0c9c93d9029a7fc2aaaeeac07793fb6ef4683236579f1bf857"
->>>>>>> 4cfa3d63
+    ENV: "PRODUCTION"