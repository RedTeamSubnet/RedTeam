site_name: RedTeam Subnet - Core
site_description: "The RedTeam subnet by Innerworks is a decentralized platform designed to drive innovation in cybersecurity through competitive programming challenges."
site_url: https://docs.theredteam.io
repo_name: RedTeamSubnet/RedTeam
repo_url: https://github.com/RedTeamSubnet/RedTeam
extra_css:
  - assets/css/extra.css
theme:
  name: material
  language: en
  font:
    text: Roboto
    code: Roboto Mono
  logo: assets/images/logo.light.svg
  favicon: assets/images/logo.dark.svg
  icon:
    repo: fontawesome/brands/github
  features:
    - navigation.indexes
    - navigation.tracking
    - navigation.tabs
    - navigation.top
    - navigation.footer
    # - navigation.tabs.sticky
    # - navigation.sections
    # - navigation.expand
    # - navigation.instant
    - toc.follow
    # - toc.integrate
    - search.suggest
    - search.highlight
    - content.code.copy
    - content.code.annotate
  palette:
    - media: "(prefers-color-scheme)"
      toggle:
        icon: material/brightness-auto
        name: Switch to light mode
    - media: "(prefers-color-scheme: light)"
      scheme: redteam
      toggle:
        icon: material/brightness-7
        name: Switch to dark mode
    - media: "(prefers-color-scheme: dark)"
      scheme: slate
      primary: red
      accent: red
      toggle:
        icon: material/brightness-4
        name: Switch to light mode
markdown_extensions:
  - abbr
  - admonition
  - attr_list
  - def_list
  - md_in_html
  - footnotes
  - tables
  - pymdownx.critic
  - pymdownx.caret
  - pymdownx.keys
  - pymdownx.mark
  - pymdownx.tilde
  - pymdownx.details
  - pymdownx.inlinehilite
  - pymdownx.snippets
  - pymdownx.blocks.caption
  - pymdownx.smartsymbols
  - pymdownx.tabbed:
      alternate_style: true
  - pymdownx.tasklist:
      custom_checkbox: true
  - pymdownx.highlight:
      anchor_linenums: true
      line_spans: __span
      pygments_lang_class: true
  - pymdownx.emoji:
      emoji_index: !!python/name:material.extensions.emoji.twemoji
      emoji_generator: !!python/name:material.extensions.emoji.to_svg
  - pymdownx.superfences:
      custom_fences:
        - name: mermaid
          class: mermaid
          format: !!python/name:pymdownx.superfences.fence_code_format
  - pymdownx.arithmatex:
      generic: true
extra_javascript:
  - assets/js/mathjax.js
  - assets/js/tex-mml-chtml.js
plugins:
  - meta
  - tags
  - search
  - awesome-nav
  - mkdocstrings
<<<<<<< HEAD
extra:
  version:
    provider: mike
  social:
    - icon: fontawesome/solid/globe
      link: https://theredteam.io
    - icon: fontawesome/brands/github
      link: https://github.com/RedTeamSubnet
    - icon: fontawesome/brands/docker
      link: https://hub.docker.com/u/redteamsubnet61
    - icon: fontawesome/brands/x-twitter
      link: https://x.com/_redteam_
    - icon: fontawesome/brands/medium
      link: https://medium.com/@TheRedTeam
copyright: Copyright &copy; 2025 - RedTeam Subnet.
# nav:
#   - Home: index.md
#   - Validator Setup: 1.validator.md
#   - Miner Setup: 2.miner.md
#   - Submission Guide: 3.submission_guide.md
#   - Docker Guide: 4.docker.md
#   - Challenge Templates:
#       - FAQ: challenge_templates/FAQ.md
#       - Active Challenges:
#           - AB Sniffer v5: challenge_templates/ab_sniffer_v5.md
#           - Humanize Behaviour v5: challenge_templates/humanize_behaviour_v5.md
=======

nav:
  - Home: index.md
  - Validator Setup: 1.validator.md
  - Miner Setup: 2.miner.md
  - Submission Guide: 3.submission_guide.md
  - Docker Guide: 4.docker.md
  - Challenge Templates:
      - FAQ: challenge_templates/FAQ.md
      - Active Challenges:
          - AB Sniffer v5: challenge_templates/ab_sniffer_v5.md
          - Humanize Behaviour v5: challenge_templates/humanize_behaviour_v5.md
          - Anti-Detect Automation Detection: challenge_templates/ada_detection_v1.md
>>>>>>> 55816fd0
<|MERGE_RESOLUTION|>--- conflicted
+++ resolved
@@ -93,13 +93,14 @@
   - search
   - awesome-nav
   - mkdocstrings
-<<<<<<< HEAD
 extra:
   version:
     provider: mike
   social:
     - icon: fontawesome/solid/globe
       link: https://theredteam.io
+    #  - icon: fontawesome/solid/blog
+    #     link: https://blog.theredteam.io
     - icon: fontawesome/brands/github
       link: https://github.com/RedTeamSubnet
     - icon: fontawesome/brands/docker
@@ -108,30 +109,4 @@
       link: https://x.com/_redteam_
     - icon: fontawesome/brands/medium
       link: https://medium.com/@TheRedTeam
-copyright: Copyright &copy; 2025 - RedTeam Subnet.
-# nav:
-#   - Home: index.md
-#   - Validator Setup: 1.validator.md
-#   - Miner Setup: 2.miner.md
-#   - Submission Guide: 3.submission_guide.md
-#   - Docker Guide: 4.docker.md
-#   - Challenge Templates:
-#       - FAQ: challenge_templates/FAQ.md
-#       - Active Challenges:
-#           - AB Sniffer v5: challenge_templates/ab_sniffer_v5.md
-#           - Humanize Behaviour v5: challenge_templates/humanize_behaviour_v5.md
-=======
-
-nav:
-  - Home: index.md
-  - Validator Setup: 1.validator.md
-  - Miner Setup: 2.miner.md
-  - Submission Guide: 3.submission_guide.md
-  - Docker Guide: 4.docker.md
-  - Challenge Templates:
-      - FAQ: challenge_templates/FAQ.md
-      - Active Challenges:
-          - AB Sniffer v5: challenge_templates/ab_sniffer_v5.md
-          - Humanize Behaviour v5: challenge_templates/humanize_behaviour_v5.md
-          - Anti-Detect Automation Detection: challenge_templates/ada_detection_v1.md
->>>>>>> 55816fd0
+copyright: Copyright &copy; 2025 - RedTeam Subnet.